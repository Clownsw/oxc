//! Semantic Builder

use std::{cell::RefCell, rc::Rc};

use itertools::Itertools;
#[allow(clippy::wildcard_imports)]
use oxc_ast::{ast::*, AstKind, Trivias, Visit};
use oxc_diagnostics::Error;
use oxc_span::{Atom, SourceType, Span};
use oxc_syntax::{module_record::ModuleRecord, operator::AssignmentOperator};
use rustc_hash::FxHashMap;

use crate::{
    binder::Binder,
    checker::{EarlyErrorJavaScript, EarlyErrorTypeScript},
    diagnostics::Redeclaration,
    jsdoc::JSDocBuilder,
    module_record::ModuleRecordBuilder,
    node::{AstNode, AstNodeId, AstNodes, NodeFlags},
    reference::{Reference, ReferenceFlag, ReferenceId},
    scope::{ScopeFlags, ScopeId, ScopeTree},
    symbol::{SymbolFlags, SymbolId, SymbolTable},
    Semantic,
};

pub struct LabeledScope<'a> {
    name: &'a str,
    used: bool,
    parent: usize,
}

struct UnusedLabels<'a> {
    scopes: Vec<LabeledScope<'a>>,
    curr_scope: usize,
    labels: Vec<AstNodeId>,
}

pub struct SemanticBuilder<'a> {
    pub source_text: &'a str,

    pub source_type: SourceType,

    trivias: Rc<Trivias>,

    /// Semantic early errors such as redeclaration errors.
    errors: RefCell<Vec<Error>>,

    // states
    pub current_node_id: AstNodeId,
    pub current_node_flags: NodeFlags,
    pub current_symbol_flags: SymbolFlags,
    pub current_scope_id: ScopeId,
    /// Stores current `AstKind::Function` and `AstKind::ArrowExpression` during AST visit
    pub function_stack: Vec<AstNodeId>,
    // To make a namespace/module value like
    // we need the to know the modules we are inside
    // and when we reach a value declaration we set it
    // to value like
    pub namespace_stack: Vec<SymbolId>,

    // builders
    pub nodes: AstNodes<'a>,
    pub scope: ScopeTree,
    pub symbols: SymbolTable,

    with_module_record_builder: bool,
    pub module_record_builder: ModuleRecordBuilder,
    unused_labels: UnusedLabels<'a>,

    jsdoc: JSDocBuilder<'a>,

    check_syntax_error: bool,
}

pub struct SemanticBuilderReturn<'a> {
    pub semantic: Semantic<'a>,
    pub errors: Vec<Error>,
}

impl<'a> SemanticBuilder<'a> {
    pub fn new(source_text: &'a str, source_type: SourceType) -> Self {
        let scope = ScopeTree::new(source_type);
        let current_scope_id = scope.root_scope_id();

        let trivias = Rc::new(Trivias::default());
        Self {
            source_text,
            source_type,
            trivias: Rc::clone(&trivias),
            errors: RefCell::new(vec![]),
            current_node_id: AstNodeId::new(0),
            current_node_flags: NodeFlags::empty(),
            current_symbol_flags: SymbolFlags::empty(),
            current_scope_id,
            function_stack: vec![],
            namespace_stack: vec![],
            nodes: AstNodes::default(),
            scope,
            symbols: SymbolTable::default(),
            with_module_record_builder: false,
            module_record_builder: ModuleRecordBuilder::default(),
            unused_labels: UnusedLabels { scopes: vec![], curr_scope: 0, labels: vec![] },
            jsdoc: JSDocBuilder::new(source_text, &trivias),
            check_syntax_error: false,
        }
    }

    #[must_use]
    pub fn with_trivias(mut self, trivias: &Rc<Trivias>) -> Self {
        self.trivias = Rc::clone(trivias);
        self.jsdoc = JSDocBuilder::new(self.source_text, trivias);
        self
    }

    #[must_use]
    pub fn with_module_record_builder(mut self, yes: bool) -> Self {
        self.with_module_record_builder = yes;
        self
    }

    #[must_use]
    pub fn with_check_syntax_error(mut self, yes: bool) -> Self {
        self.check_syntax_error = yes;
        self
    }

    pub fn build(mut self, program: &'a Program<'a>) -> SemanticBuilderReturn<'a> {
        // First AST pass
        if !self.source_type.is_typescript_definition() {
            self.visit_program(program);
        }

        // Second partial AST pass on top level import / export statements
        let module_record = if self.with_module_record_builder {
            self.module_record_builder.visit(program);
            if self.check_syntax_error {
                EarlyErrorJavaScript::check_module_record(&self);
            }
            self.module_record_builder.build()
        } else {
            ModuleRecord::default()
        };

        let semantic = Semantic {
            source_text: self.source_text,
            source_type: self.source_type,
            trivias: self.trivias,
            nodes: self.nodes,
            scopes: self.scope,
            symbols: self.symbols,
            module_record,
            jsdoc: self.jsdoc.build(),
            unused_labels: self.unused_labels.labels,
        };
        SemanticBuilderReturn { semantic, errors: self.errors.into_inner() }
    }

    pub fn build2(self) -> Semantic<'a> {
        Semantic {
            source_text: self.source_text,
            source_type: self.source_type,
            trivias: self.trivias,
            nodes: self.nodes,
            scopes: self.scope,
            symbols: self.symbols,
            module_record: ModuleRecord::default(),
            jsdoc: self.jsdoc.build(),
            unused_labels: self.unused_labels.labels,
        }
    }

    /// Push a Syntax Error
    pub fn error<T: Into<Error>>(&self, error: T) {
        self.errors.borrow_mut().push(error.into());
    }

    fn create_ast_node(&mut self, kind: AstKind<'a>) {
        let mut flags = self.current_node_flags;
        if self.jsdoc.retrieve_jsdoc_comment(kind) {
            flags |= NodeFlags::JSDoc;
        }
        let ast_node = AstNode::new(kind, self.current_scope_id, flags);
        let parent_node_id =
            if matches!(kind, AstKind::Program(_)) { None } else { Some(self.current_node_id) };
        self.current_node_id = self.nodes.add_node(ast_node, parent_node_id);
    }

    fn pop_ast_node(&mut self) {
        if let Some(parent_id) = self.nodes.parent_id(self.current_node_id) {
            self.current_node_id = parent_id;
        }
    }

    fn try_enter_scope(&mut self, kind: AstKind<'a>) {
        fn is_strict(directives: &[Directive]) -> bool {
            directives.iter().any(|d| d.directive == "use strict")
        }
        if let Some(flags) = ScopeTree::scope_flags_from_ast_kind(kind) {
            self.enter_scope(flags);
        }
        let strict_mode = match kind {
            AstKind::Program(program) => is_strict(&program.directives),
            AstKind::Function(func) => {
                func.body.as_ref().is_some_and(|body| is_strict(&body.directives))
            }
            _ => false,
        };
        if strict_mode {
            *self.scope.get_flags_mut(self.current_scope_id) =
                self.scope.get_flags(self.current_scope_id).with_strict_mode(true);
        }
    }

    fn try_leave_scope(&mut self, kind: AstKind<'a>) {
        if ScopeTree::scope_flags_from_ast_kind(kind).is_some()
            || matches!(kind, AstKind::Program(_))
        {
            self.resolve_references_for_current_scope();
            self.leave_scope();
        }
    }

    pub fn strict_mode(&self) -> bool {
        self.scope.get_flags(self.current_scope_id).is_strict_mode()
            || self.current_node_flags.contains(NodeFlags::Class)
    }

    pub fn set_function_node_flag(&mut self, flag: NodeFlags) {
        if let Some(current_function) = self.function_stack.last() {
            *self.nodes.get_node_mut(*current_function).flags_mut() |= flag;
        }
    }

    /// Declares a `Symbol` for the node, adds it to symbol table, and binds it to the scope.
    ///
    /// includes: the `SymbolFlags` that node has in addition to its declaration type (eg: export, ambient, etc.)
    /// excludes: the flags which node cannot be declared alongside in a symbol table. Used to report forbidden declarations.
    ///
    /// Reports errors for conflicting identifier names.
    pub fn declare_symbol_on_scope(
        &mut self,
        span: Span,
        name: &Atom,
        scope_id: ScopeId,
        includes: SymbolFlags,
        excludes: SymbolFlags,
    ) -> SymbolId {
        if let Some(symbol_id) = self.check_redeclaration(scope_id, span, name, excludes, true) {
            self.symbols.union_flag(symbol_id, includes);
            return symbol_id;
        }

        let includes = includes | self.current_symbol_flags;
        let symbol_id =
            self.symbols.create_symbol(span, name.clone(), includes, self.current_scope_id);
        self.symbols.add_declaration(self.current_node_id);
        self.scope.add_binding(scope_id, name.clone(), symbol_id);
        symbol_id
    }

    pub fn declare_symbol(
        &mut self,
        span: Span,
        name: &Atom,
        includes: SymbolFlags,
        excludes: SymbolFlags,
    ) -> SymbolId {
        self.declare_symbol_on_scope(span, name, self.current_scope_id, includes, excludes)
    }

    pub fn declare_symbol_for_mangler(
        &mut self,
        span: Span,
        name: &Atom,
        includes: SymbolFlags,
        excludes: SymbolFlags,
    ) -> SymbolId {
        let scope_id = if includes.is_function_scoped_declaration()
            && !self.scope.get_flags(self.current_scope_id).is_var()
            && !includes.is_function()
        {
            self.get_var_hosisting_scope_id()
        } else {
            self.current_scope_id
        };

        if let Some(symbol_id) = self.check_redeclaration(scope_id, span, name, excludes, false) {
            return symbol_id;
        }

        // let includes = includes | self.current_symbol_flags;
        let symbol_id =
            self.symbols.create_symbol(span, name.clone(), includes, self.current_scope_id);
        if includes.is_variable() {
            self.scope.add_binding(scope_id, name.clone(), symbol_id);
        }
        symbol_id
    }

    fn get_var_hosisting_scope_id(&self) -> ScopeId {
        let mut top_scope_id = self.current_scope_id;
        for scope_id in self.scope.ancestors(self.current_scope_id).skip(1) {
            if self.scope.get_flags(scope_id).is_var() {
                top_scope_id = scope_id;
                break;
            }
            top_scope_id = scope_id;
        }
        top_scope_id
    }

    pub fn check_redeclaration(
        &mut self,
        scope_id: ScopeId,
        span: Span,
        name: &Atom,
        excludes: SymbolFlags,
        report_error: bool,
    ) -> Option<SymbolId> {
        let symbol_id = self.scope.get_binding(scope_id, name)?;
        if report_error && self.symbols.get_flag(symbol_id).intersects(excludes) {
            let symbol_span = self.symbols.get_span(symbol_id);
            self.error(Redeclaration(name.clone(), symbol_span, span));
        }
        Some(symbol_id)
    }

    pub fn declare_reference(&mut self, reference: Reference) -> ReferenceId {
        let reference_name = reference.name().clone();
        let reference_id = self.symbols.create_reference(reference);
        self.scope.add_unresolved_reference(self.current_scope_id, reference_name, reference_id);
        reference_id
    }

    /// Declares a `Symbol` for the node, shadowing previous declarations in the same scope.
    pub fn declare_shadow_symbol(
        &mut self,
        name: &Atom,
        span: Span,
        scope_id: ScopeId,
        includes: SymbolFlags,
    ) -> SymbolId {
        let includes = includes | self.current_symbol_flags;
        let symbol_id =
            self.symbols.create_symbol(span, name.clone(), includes, self.current_scope_id);
        self.symbols.add_declaration(self.current_node_id);
        self.scope.get_bindings_mut(scope_id).insert(name.clone(), symbol_id);
        symbol_id
    }

    pub fn enter_scope(&mut self, flags: ScopeFlags) {
        let mut flags = flags;
        // Inherit strict mode for functions
        // https://tc39.es/ecma262/#sec-strict-mode-code
        let mut strict_mode = self.scope.root_flags().is_strict_mode();
        let parent_scope_id = self.current_scope_id;
        let parent_scope_flags = self.scope.get_flags(parent_scope_id);

        if !strict_mode && parent_scope_flags.is_function() && parent_scope_flags.is_strict_mode() {
            strict_mode = true;
        }

        // inherit flags for non-function scopes
        if !flags.contains(ScopeFlags::Function) {
            flags |= parent_scope_flags & ScopeFlags::Modifiers;
        };

        if strict_mode {
            flags |= ScopeFlags::StrictMode;
        }

        self.current_scope_id = self.scope.add_scope(Some(self.current_scope_id), flags);
    }

    pub fn leave_scope(&mut self) {
        self.resolve_references_for_current_scope();
        if let Some(parent_id) = self.scope.get_parent_id(self.current_scope_id) {
            self.current_scope_id = parent_id;
        }
    }

    fn resolve_references_for_current_scope(&mut self) {
        let all_references = self
            .scope
            .unresolved_references_mut(self.current_scope_id)
            .drain()
            .collect::<Vec<(Atom, Vec<ReferenceId>)>>();

        let mut unresolved_references: FxHashMap<Atom, Vec<ReferenceId>> = FxHashMap::default();
        let mut resolved_references: Vec<(SymbolId, Vec<ReferenceId>)> = vec![];

        for (name, reference_ids) in all_references {
            if let Some(symbol_id) = self.scope.get_binding(self.current_scope_id, &name) {
                resolved_references.push((symbol_id, reference_ids));
            } else {
                unresolved_references.insert(name, reference_ids);
            }
        }

        let scope_id =
            self.scope.get_parent_id(self.current_scope_id).unwrap_or(self.current_scope_id);

        for (name, reference_ids) in unresolved_references {
            self.scope.extend_unresolved_reference(scope_id, name, reference_ids);
        }

        for (symbol_id, reference_ids) in resolved_references {
            for reference_id in reference_ids {
                self.symbols.references[reference_id].set_symbol_id(symbol_id);
                self.symbols.resolved_references[symbol_id].push(reference_id);
            }
        }
    }
}

impl<'a> Visit<'a> for SemanticBuilder<'a> {
    // Setup all the context for the binder,
    // the order is important here.
    fn enter_node(&mut self, kind: AstKind<'a>) {
        // create new self.scope.current_scope_id
        self.try_enter_scope(kind);

        // create new self.current_node_id
        self.create_ast_node(kind);

        self.enter_kind(kind);
    }

    fn leave_node(&mut self, kind: AstKind<'a>) {
        if self.check_syntax_error {
            let node = self.nodes.get_node(self.current_node_id);
            EarlyErrorJavaScript::run(node, self);
            EarlyErrorTypeScript::run(node, self);
        }
        self.leave_kind(kind);
        self.pop_ast_node();
        self.try_leave_scope(kind);
    }
}

impl<'a> SemanticBuilder<'a> {
    fn enter_kind(&mut self, kind: AstKind<'a>) {
        match kind {
            AstKind::ModuleDeclaration(decl) => {
                self.current_symbol_flags |= Self::symbol_flag_from_module_declaration(decl);
                decl.bind(self);
            }
            AstKind::VariableDeclarator(decl) => {
                decl.bind(self);
                self.make_all_namespaces_valuelike();
            }
            AstKind::Function(func) => {
                self.function_stack.push(self.current_node_id);
                func.bind(self);
                self.make_all_namespaces_valuelike();
            }
            AstKind::ArrowExpression(_) => {
                self.function_stack.push(self.current_node_id);
                self.make_all_namespaces_valuelike();
            }
            AstKind::Class(class) => {
                self.current_node_flags |= NodeFlags::Class;
                class.bind(self);
                self.make_all_namespaces_valuelike();
            }
            AstKind::FormalParameters(params) => {
                params.bind(self);
            }
            AstKind::CatchClause(clause) => {
                clause.bind(self);
            }
            AstKind::TSModuleDeclaration(module_declaration) => {
                module_declaration.bind(self);
                let symbol_id = self
                    .scope
                    .get_bindings(self.current_scope_id)
                    .get(module_declaration.id.name());
                self.namespace_stack.push(*symbol_id.unwrap());
            }
            AstKind::TSTypeAliasDeclaration(type_alias_declaration) => {
                type_alias_declaration.bind(self);
            }
            AstKind::TSInterfaceDeclaration(interface_declaration) => {
                interface_declaration.bind(self);
            }
            AstKind::TSEnumDeclaration(enum_declaration) => {
                enum_declaration.bind(self);
                // TODO: const enum?
                self.make_all_namespaces_valuelike();
            }
            AstKind::TSEnumMember(enum_member) => {
                enum_member.bind(self);
            }
            AstKind::TSTypeParameter(type_parameter) => {
                type_parameter.bind(self);
            }
            AstKind::IdentifierReference(ident) => {
                self.reference_identifier(ident);
            }
            AstKind::JSXElementName(elem) => {
                self.reference_jsx_element_name(elem);
            }
            AstKind::LabeledStatement(stmt) => {
                self.unused_labels.scopes.push(LabeledScope {
                    name: stmt.label.name.as_str(),
                    used: false,
                    parent: self.unused_labels.curr_scope,
                });
                self.unused_labels.curr_scope = self.unused_labels.scopes.len() - 1;
            }
            AstKind::ContinueStatement(stmt) => {
                if let Some(label) = &stmt.label {
                    let scope =
                        self.unused_labels.scopes.iter_mut().rev().find(|x| x.name == label.name);
                    if let Some(scope) = scope {
                        scope.used = true;
                    }
                }
            }
            AstKind::BreakStatement(stmt) => {
                if let Some(label) = &stmt.label {
                    let scope =
                        self.unused_labels.scopes.iter_mut().rev().find(|x| x.name == label.name);
                    if let Some(scope) = scope {
                        scope.used = true;
                    }
                }
            }
            AstKind::YieldExpression(_) => {
                self.set_function_node_flag(NodeFlags::HasYield);
            }
            _ => {}
        }
    }

    #[allow(clippy::single_match)]
    fn leave_kind(&mut self, kind: AstKind<'a>) {
        match kind {
            AstKind::Class(_) => {
                self.current_node_flags -= NodeFlags::Class;
            }
            AstKind::ModuleDeclaration(decl) => {
                self.current_symbol_flags -= Self::symbol_flag_from_module_declaration(decl);
            }
            AstKind::LabeledStatement(_) => {
                let scope = &self.unused_labels.scopes[self.unused_labels.curr_scope];
                if !scope.used {
                    self.unused_labels.labels.push(self.current_node_id);
                }
                self.unused_labels.curr_scope = scope.parent;
            }
            AstKind::Function(_) | AstKind::ArrowExpression(_) => {
                self.function_stack.pop();
            }
            AstKind::TSModuleBlock(_) => {
                self.namespace_stack.pop();
            }
            _ => {}
        }
    }

    fn make_all_namespaces_valuelike(&mut self) {
        for symbol_id in &self.namespace_stack {
            // Ambient modules cannot be value modules
            if self.symbols.get_flag(*symbol_id).intersects(SymbolFlags::Ambient) {
                continue;
            }
            self.symbols.union_flag(*symbol_id, SymbolFlags::ValueModule);
        }
    }

    fn reference_identifier(&mut self, ident: &IdentifierReference) {
        let flag = self.resolve_reference_usages();
<<<<<<< HEAD
        let mut reference = Reference::new(ident.span, ident.name.clone(), flag);
        reference.set_ast_node_id(self.current_node_id);
=======
        let reference = Reference::new(ident.span, ident.name.clone(), self.current_node_id, flag);
>>>>>>> 3bfa314e
        self.declare_reference(reference);
    }

    /// Resolve reference flags for the current ast node.
    fn resolve_reference_usages(&self) -> ReferenceFlag {
        let mut flags = ReferenceFlag::None;

        if self.nodes.parent_id(self.current_node_id).is_none() {
            return ReferenceFlag::Read;
        }

        // This func should only get called when an IdentifierReference is
        // reached
        debug_assert!(matches!(
            self.nodes.get_node(self.current_node_id).kind(),
            AstKind::IdentifierReference(_)
        ));

        for (curr, parent) in self
            .nodes
            .iter_parents(self.current_node_id)
            .tuple_windows::<(&AstNode<'a>, &AstNode<'a>)>()
        {
            match (curr.kind(), parent.kind()) {
                // lhs of assignment expression
                (AstKind::SimpleAssignmentTarget(_), AstKind::AssignmentExpression(_)) => {
                    debug_assert!(!flags.is_read());
                    flags = ReferenceFlag::write();
                    // a lhs expr will not propagate upwards into a rhs
                    // expression, sow e can safely break
                    break;
                }
                (AstKind::AssignmentTarget(_), AstKind::AssignmentExpression(expr)) => {
                    flags |= if expr.operator == AssignmentOperator::Assign {
                        ReferenceFlag::write()
                    } else {
                        ReferenceFlag::read_write()
                    };
                    break;
                }
                (_, AstKind::SimpleAssignmentTarget(_) | AstKind::AssignmentTarget(_)) => {
                    flags |= ReferenceFlag::write();
                    // continue up tree
                }
                (_, AstKind::UpdateExpression(_)) => {
                    flags |= ReferenceFlag::Write;
                    // continue up tree
                }
                (
                    AstKind::AssignmentTarget(_),
                    AstKind::ForInStatement(_) | AstKind::ForOfStatement(_),
                ) => {
                    break;
                }
                (_, AstKind::ParenthesizedExpression(_)) => {
                    // continue up tree
                }
                _ => {
                    flags |= ReferenceFlag::Read;
                    break;
                }
            }
        }

        debug_assert!(flags != ReferenceFlag::None);

        flags
    }

    fn reference_jsx_element_name(&mut self, elem: &JSXElementName) {
        if matches!(
            self.nodes.parent_kind(self.current_node_id),
            Some(AstKind::JSXOpeningElement(_))
        ) {
            if let Some(ident) = match elem {
                JSXElementName::Identifier(ident)
                    if ident.name.chars().next().is_some_and(char::is_uppercase) =>
                {
                    Some(ident)
                }
                JSXElementName::MemberExpression(expr) => Some(expr.get_object_identifier()),
                _ => None,
            } {
<<<<<<< HEAD
                let mut reference =
                    Reference::new(ident.span, ident.name.clone(), ReferenceFlag::read());
                reference.set_ast_node_id(self.current_node_id);
=======
                let reference = Reference::new(
                    ident.span,
                    ident.name.clone(),
                    self.current_node_id,
                    ReferenceFlag::read(),
                );
>>>>>>> 3bfa314e
                self.declare_reference(reference);
            }
        }
    }

    fn symbol_flag_from_module_declaration(module: &ModuleDeclaration) -> SymbolFlags {
        if matches!(module, ModuleDeclaration::ImportDeclaration(_)) {
            SymbolFlags::Import
        } else {
            SymbolFlags::Export
        }
    }
}<|MERGE_RESOLUTION|>--- conflicted
+++ resolved
@@ -571,12 +571,7 @@
 
     fn reference_identifier(&mut self, ident: &IdentifierReference) {
         let flag = self.resolve_reference_usages();
-<<<<<<< HEAD
-        let mut reference = Reference::new(ident.span, ident.name.clone(), flag);
-        reference.set_ast_node_id(self.current_node_id);
-=======
         let reference = Reference::new(ident.span, ident.name.clone(), self.current_node_id, flag);
->>>>>>> 3bfa314e
         self.declare_reference(reference);
     }
 
@@ -660,18 +655,12 @@
                 JSXElementName::MemberExpression(expr) => Some(expr.get_object_identifier()),
                 _ => None,
             } {
-<<<<<<< HEAD
-                let mut reference =
-                    Reference::new(ident.span, ident.name.clone(), ReferenceFlag::read());
-                reference.set_ast_node_id(self.current_node_id);
-=======
                 let reference = Reference::new(
                     ident.span,
                     ident.name.clone(),
                     self.current_node_id,
                     ReferenceFlag::read(),
                 );
->>>>>>> 3bfa314e
                 self.declare_reference(reference);
             }
         }
